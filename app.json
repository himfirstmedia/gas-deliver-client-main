{
  "expo": {
    "name": "Free Gas Delivery",
<<<<<<< HEAD
    "slug": "gasdelivery",
=======
    "slug": "gasdeliveryclient",
>>>>>>> 80504e2e
    "version": "2.0.0",
    "orientation": "portrait",
    "icon": "./assets/adaptive-icon.png",
    "userInterfaceStyle": "light",
    "newArchEnabled": true,
    "splash": {
      "image": "./assets/images/indexlogo.png",
      "resizeMode": "contain",
      "backgroundColor": "#ffffff"
    },
    "assetBundlePatterns": [
      "**/*"
    ],
    "ios": {
      "supportsTablet": true,
      "bundleIdentifier": "com.gasdelivery.app",
      "config": {
        "googleMapsApiKey": "GOOGLE_MAPS_API_KEY_PLACEHOLDER"
      }
    },
    "android": {
      "adaptiveIcon": {
        "foregroundImage": "./assets/adaptive-icon.png",
        "backgroundColor": "#ffffff"
      },
<<<<<<< HEAD
      "package": "com.gasdelivery.app",
=======
      "package": "com.himfirstapps.freegasdeliveryclient",
>>>>>>> 80504e2e
      "permissions": [
        "ACCESS_FINE_LOCATION",
        "ACCESS_COARSE_LOCATION"
      ],
      "config": {
        "googleMaps": {
          "apiKey": "GOOGLE_MAPS_API_KEY_PLACEHOLDER"
        }
      }
    },
    "web": {
      "bundler": "metro",
      "output": "static",
      "favicon": "./assets/favicon.png"
    },
    "plugins": [
      "expo-router",
      [
        "expo-location",
        {
          "locationAlwaysAndWhenInUsePermission": "Allow Gas Delivery to use your location to show where to deliver and estimate delivery times."
        }
      ]
    ],
    "experiments": {
      "typedRoutes": true
    },
<<<<<<< HEAD
    "scheme": "gasdelivery"
=======
    "scheme": "gasdeliveryclient"
>>>>>>> 80504e2e
  }
}<|MERGE_RESOLUTION|>--- conflicted
+++ resolved
@@ -1,12 +1,8 @@
 {
   "expo": {
-    "name": "Free Gas Delivery",
-<<<<<<< HEAD
-    "slug": "gasdelivery",
-=======
-    "slug": "gasdeliveryclient",
->>>>>>> 80504e2e
-    "version": "2.0.0",
+    "name": "Free Gas Delivery"
+    "slug": "gasdeliveryclient"
+    "version": "2.1.0",
     "orientation": "portrait",
     "icon": "./assets/adaptive-icon.png",
     "userInterfaceStyle": "light",
@@ -21,7 +17,7 @@
     ],
     "ios": {
       "supportsTablet": true,
-      "bundleIdentifier": "com.gasdelivery.app",
+      "bundleIdentifier": "com.gasdeliveryclient.app",
       "config": {
         "googleMapsApiKey": "GOOGLE_MAPS_API_KEY_PLACEHOLDER"
       }
@@ -31,11 +27,8 @@
         "foregroundImage": "./assets/adaptive-icon.png",
         "backgroundColor": "#ffffff"
       },
-<<<<<<< HEAD
-      "package": "com.gasdelivery.app",
-=======
+      "package": "com.gasdeliveryclient.app",
       "package": "com.himfirstapps.freegasdeliveryclient",
->>>>>>> 80504e2e
       "permissions": [
         "ACCESS_FINE_LOCATION",
         "ACCESS_COARSE_LOCATION"
@@ -63,10 +56,6 @@
     "experiments": {
       "typedRoutes": true
     },
-<<<<<<< HEAD
-    "scheme": "gasdelivery"
-=======
     "scheme": "gasdeliveryclient"
->>>>>>> 80504e2e
   }
 }